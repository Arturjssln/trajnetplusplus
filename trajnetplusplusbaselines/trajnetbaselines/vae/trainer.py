"""Command line tool to train an VAE model."""

import argparse
import logging
import socket
import sys
import time
import random
import os
import pickle
import torch
import numpy as np

import trajnetplusplustools

from .vae import VAE, VAEPredictor
from .. import augmentation
from .loss import PredictionLoss, L2Loss, KLDLoss
from .utils import drop_distant
from .pooling.gridbased_pooling import GridBasedPooling
from .pooling.non_gridbased_pooling import NN_Pooling, HiddenStateMLPPooling, AttentionMLPPooling, DirectionalMLPPooling
from .pooling.non_gridbased_pooling import NN_LSTM, TrajectronPooling, SAttention_fast
from .pooling.more_non_gridbased_pooling import NMMP

from .. import __version__ as VERSION

from .utils import center_scene, random_rotation



class Trainer(object):
    def __init__(self, model=None, criterion='L2', optimizer=None, lr_scheduler=None,
                 device=None, batch_size=32, obs_length=9, pred_length=12, augment=False,
                 normalize_scene=False, save_every=1, start_length=0, obs_dropout=False,
                 alpha_kld=1, num_modes=1):
        self.model = model if model is not None else VAE()
        if criterion == 'L2':
            self.criterion = L2Loss()
            self.loss_multiplier = 100
        else:
            self.criterion = PredictionLoss()
            self.loss_multiplier = 1
        
        self.kld_loss = KLDLoss()
        self.alpha_kld = alpha_kld
        self.num_modes = num_modes
        
        self.optimizer = optimizer if optimizer is not None else torch.optim.SGD(
            self.model.parameters(), lr=3e-4, momentum=0.9)
        self.lr_scheduler = (lr_scheduler
                             if lr_scheduler is not None
                             else torch.optim.lr_scheduler.StepLR(self.optimizer, 15))

        self.device = device if device is not None else torch.device('cpu')
        self.model = self.model.to(self.device)
        self.criterion = self.criterion.to(self.device)
        self.log = logging.getLogger(self.__class__.__name__)
        self.save_every = save_every

        self.batch_size = batch_size
        self.obs_length = obs_length
        self.pred_length = pred_length
        self.seq_length = self.obs_length+self.pred_length

        self.augment = augment
        self.normalize_scene = normalize_scene

        self.start_length = start_length
        self.obs_dropout = obs_dropout

    def loop(self, train_scenes, val_scenes, train_goals, val_goals, out, epochs=35, start_epoch=0):
        for epoch in range(start_epoch, start_epoch + epochs):
            if epoch % self.save_every == 0:
                state = {'epoch': epoch, 'state_dict': self.model.state_dict(),
                         'optimizer': self.optimizer.state_dict(),
                         'scheduler': self.lr_scheduler.state_dict()}
                VAEPredictor(self.model).save(state, out + '.epoch{}'.format(epoch))
            self.train(train_scenes, train_goals, epoch)
            self.val(val_scenes, val_goals, epoch)


        state = {'epoch': epoch + 1, 'state_dict': self.model.state_dict(),
                 'optimizer': self.optimizer.state_dict(),
                 'scheduler': self.lr_scheduler.state_dict()}
        VAEPredictor(self.model).save(state, out + '.epoch{}'.format(epoch + 1))
        VAEPredictor(self.model).save(state, out)

    def get_lr(self):
        for param_group in self.optimizer.param_groups:
            return param_group['lr']

    def train(self, scenes, goals, epoch):
        start_time = time.time()

        print('epoch', epoch)

        random.shuffle(scenes)
        epoch_loss = 0.0
        self.model.train()
        self.optimizer.zero_grad()

        ## Initialize batch of scenes
        batch_scene = []
        batch_scene_goal = []
        batch_split = [0]

        for scene_i, (filename, scene_id, paths) in enumerate(scenes):
            scene_start = time.time()

            ## make new scene
            scene = trajnetplusplustools.Reader.paths_to_xy(paths)

            ## get goals
            if goals is not None:
                scene_goal = np.array(goals[filename][scene_id])
            else:
                scene_goal = np.array([[0, 0] for path in paths])

            ## Drop Distant
            scene, mask = drop_distant(scene)
            scene_goal = scene_goal[mask]

            ## Process scene
            if self.normalize_scene:
                scene, _, _, scene_goal = center_scene(scene, self.obs_length, goals=scene_goal)
            if self.augment:
                scene, scene_goal = random_rotation(scene, goals=scene_goal)
                # scene = augmentation.add_noise(scene, thresh=0.01)

            ## Augment scene to batch of scenes
            batch_scene.append(scene)
            batch_split.append(int(scene.shape[1]))
            batch_scene_goal.append(scene_goal)

            if ((scene_i + 1) % self.batch_size == 0) or ((scene_i + 1) == len(scenes)):
                ## Construct Batch
                batch_scene = np.concatenate(batch_scene, axis=1)
                batch_scene_goal = np.concatenate(batch_scene_goal, axis=0)
                batch_split = np.cumsum(batch_split)
                batch_scene = torch.Tensor(batch_scene).to(self.device)
                batch_scene_goal = torch.Tensor(batch_scene_goal).to(self.device)
                batch_split = torch.Tensor(batch_split).to(self.device).long()

                preprocess_time = time.time() - scene_start

                ## Train Batch
                loss = self.train_batch(batch_scene, batch_scene_goal, batch_split)
                epoch_loss += loss
                total_time = time.time() - scene_start

                ## Reset Batch
                batch_scene = []
                batch_scene_goal = []
                batch_split = [0]

            if (scene_i + 1) % (10*self.batch_size) == 0:
                self.log.info({
                    'type': 'train',
                    'epoch': epoch, 'batch': scene_i, 'n_batches': len(scenes),
                    'time': round(total_time, 3),
                    'data_time': round(preprocess_time, 3),
                    'lr': self.get_lr(),
                    'loss': round(loss, 3),
                })

        self.lr_scheduler.step()

        self.log.info({
            'type': 'train-epoch',
            'epoch': epoch + 1,
            'loss': round(epoch_loss / (len(scenes)), 5),
            'time': round(time.time() - start_time, 1),
        })

    def val(self, scenes, goals, epoch):
        eval_start = time.time()

        val_loss = 0.0
        test_loss = 0.0
        self.model.train()

        ## Initialize batch of scenes
        batch_scene = []
        batch_scene_goal = []
        batch_split = [0]

        for scene_i, (filename, scene_id, paths) in enumerate(scenes):
            ## make new scene
            scene = trajnetplusplustools.Reader.paths_to_xy(paths)

            ## get goals
            if goals is not None:
                scene_goal = np.array(goals[filename][scene_id])
            else:
                scene_goal = np.array([[0, 0] for path in paths])

            ## Drop Distant
            scene, mask = drop_distant(scene)
            scene_goal = scene_goal[mask]

            ## Process scene
            if self.normalize_scene:
                scene, _, _, scene_goal = center_scene(scene, self.obs_length, goals=scene_goal)

            ## Augment scene to batch of scenes
            batch_scene.append(scene)
            batch_split.append(int(scene.shape[1]))
            batch_scene_goal.append(scene_goal)

            if ((scene_i + 1) % self.batch_size == 0) or ((scene_i + 1) == len(scenes)):
                ## Construct Batch
                batch_scene = np.concatenate(batch_scene, axis=1)
                batch_scene_goal = np.concatenate(batch_scene_goal, axis=0)
                batch_split = np.cumsum(batch_split)
                
                batch_scene = torch.Tensor(batch_scene).to(self.device)
                batch_scene_goal = torch.Tensor(batch_scene_goal).to(self.device)
                batch_split = torch.Tensor(batch_split).to(self.device).long()
                
                loss_val_batch, loss_test_batch = self.val_batch(batch_scene, batch_scene_goal, batch_split)
                #loss_val_batch = self.val_batch(batch_scene, batch_scene_goal, batch_split)
                val_loss += loss_val_batch
                test_loss += loss_test_batch

                ## Reset Batch
                batch_scene = []
                batch_scene_goal = []
                batch_split = [0]

        eval_time = time.time() - eval_start

        self.log.info({
            'type': 'val-epoch',
            'epoch': epoch + 1,
            'loss': round(val_loss / (len(scenes)), 3),
            'test_loss': round(test_loss / len(scenes), 3), 
            'time': round(eval_time, 1),
        })

    def train_batch(self, batch_scene, batch_scene_goal, batch_split):
        """Training of B batches in parallel, B : batch_size

        Parameters
        ----------
        batch_scene : Tensor [seq_length, num_tracks, 2]
            Tensor of batch of scenes.
        batch_scene_goal : Tensor [num_tracks, 2]
            Tensor of goals of each track in batch
        batch_split : Tensor [batch_size + 1]
            Tensor defining the split of the batch.
            Required to identify the tracks of to the same scene


        Returns
        -------
        loss : scalar
            Training loss of the batch
        """

        ## If observation dropout active
        if self.obs_dropout:
            self.start_length = random.randint(0, self.obs_length - 2)

        observed = batch_scene[self.start_length:self.obs_length].clone()
        prediction_truth = batch_scene[self.obs_length:self.seq_length-1].clone()
        targets = batch_scene[self.obs_length:self.seq_length] - batch_scene[self.obs_length-1:self.seq_length-1]

        rel_outputs, _, z_distribution = self.model(observed, batch_scene_goal, batch_split, prediction_truth)

        ## Loss wrt primary tracks of each scene only
        # Reconstruction loss
        reconstr_loss = 0
        for rel_outputs_mode in rel_outputs:
            reconstr_loss += self.criterion(rel_outputs_mode[-self.pred_length:], targets, batch_split) * self.batch_size * self.loss_multiplier / self.num_modes
        # KLD loss
<<<<<<< HEAD
        kld_loss = self.kld_loss(inputs=z_distr_xy, targets=z_distr_x) * self.batch_size
=======
        kld_loss = self.kld_loss(inputs=z_distribution) * self.batch_size
>>>>>>> 8e013121
        
        ## Total loss is the sum of the reconstruction loss and the kld loss
        loss = reconstr_loss + self.alpha_kld * kld_loss
        self.optimizer.zero_grad()
        loss.backward()
        self.optimizer.step()

        return loss.item()

    def val_batch(self, batch_scene, batch_scene_goal, batch_split):
        """Validation of B batches in parallel, B : batch_size

        Parameters
        ----------
        batch_scene : Tensor [seq_length, num_tracks, 2]
            Tensor of batch of scenes.
        batch_scene_goal : Tensor [num_tracks, 2]
            Tensor of goals of each track in batch
        batch_split : Tensor [batch_size + 1]
            Tensor defining the split of the batch.
            Required to identify the tracks of to the same scene

        Returns
        -------
        loss : scalar
            Validation loss of the batch when groundtruth of neighbours
            is provided
        loss_test : scalar
            Validation loss of the batch when groundtruth of neighbours
            is not provided (evaluation scenario)
        """

        if self.obs_dropout:
            self.start_length = 0

        observed = batch_scene[self.start_length:self.obs_length]
        prediction_truth = batch_scene[self.obs_length:self.seq_length-1].clone()  ## CLONE
        targets = batch_scene[self.obs_length:self.seq_length] - batch_scene[self.obs_length-1:self.seq_length-1]
        observed_test = observed.clone()

        with torch.no_grad():
            ## groundtruth of neighbours provided (Better validation curve to monitor model)
            rel_outputs, _, z_distribution = self.model(observed, batch_scene_goal, batch_split, prediction_truth)
            reconstr_loss = 0
            for rel_outputs_mode in rel_outputs:
                reconstr_loss += self.criterion(rel_outputs_mode[-self.pred_length:], targets, batch_split) * self.batch_size * self.loss_multiplier / self.num_modes
            kld_loss = self.kld_loss(inputs=z_distribution) * self.batch_size * self.loss_multiplier
            loss = reconstr_loss + self.alpha_kld * kld_loss
            
            ## groundtruth of neighbours not provided 
            self.model.eval()
            loss_test = 0
            rel_outputs_test, _, _ = self.model(observed_test, batch_scene_goal, batch_split, n_predict=self.pred_length)
            for rel_outputs_mode in rel_outputs_test:
                loss_test += self.criterion(rel_outputs_mode[-self.pred_length:], targets, batch_split) * self.batch_size * self.loss_multiplier / self.num_modes
            self.model.train()

        return loss.item(), loss_test.item()

def prepare_data(path, subset='/train/', sample=1.0, goals=True, goal_files='goal_files'):
    """ Prepares the train/val scenes and corresponding goals
    
    Parameters
    ----------
    subset: String ['/train/', '/val/']
        Determines the subset of data to be processed
    sample: Float (0.0, 1.0]
        Determines the ratio of data to be sampled
    goals: Bool
        If true, the goals of each track are extracted
        The corresponding goal file must be present in the goal_files folder
        The name of the goal file must be the same as the name of the training file
    goal_files : String
        Path to goal files data
        Default: 'goal_files'
    Returns
    -------
    all_scenes: List
        List of all processed scenes
    all_goals: Dictionary
        Dictionary of goals corresponding to each dataset file.
        None if 'goals' argument is False.
    """

    ## read goal files
    all_goals = {}
    all_scenes = []

    ## List file names
    files = [f.split('.')[-2] for f in os.listdir(path + subset) if f.endswith('.ndjson')]
    ## Iterate over file names
    for file in files:
        reader = trajnetplusplustools.Reader(path + subset + file + '.ndjson', scene_type='paths')
        ## Necessary modification of train scene to add filename
        scene = [(file, s_id, s) for s_id, s in reader.scenes(sample=sample)]
        if goals:
            goal_dict = pickle.load(open(goal_files + '/' + subset + file +'.pkl', "rb"))
            ## Get goals corresponding to train scene
            all_goals[file] = {s_id: [goal_dict[path[0].pedestrian] for path in s] for _, s_id, s in scene}
        all_scenes += scene

    if goals:
        return all_scenes, all_goals
    return all_scenes, None

def main(epochs=50):
    parser = argparse.ArgumentParser()
    parser.add_argument('--epochs', default=epochs, type=int,
                        help='number of epochs')
    parser.add_argument('--step_size', default=15, type=int,
                        help='step_size of lr scheduler')
    parser.add_argument('--save_every', default=1, type=int,
                        help='frequency of saving model (in terms of epochs)')
    parser.add_argument('--obs_length', default=9, type=int,
                        help='observation length')
    parser.add_argument('--pred_length', default=12, type=int,
                        help='prediction length')
    parser.add_argument('--batch_size', default=1, type=int)
    parser.add_argument('--lr', default=1e-3, type=float,
                        help='initial learning rate')
    parser.add_argument('--type', default='vanilla',
                        choices=('vanilla', 'occupancy', 'directional', 'social', 'hiddenstatemlp', 's_att_fast',
                                 'directionalmlp', 'nn', 'attentionmlp', 'nn_lstm', 'traj_pool', 'nmmp'),
                        help='type of interaction encoder')
    parser.add_argument('--norm_pool', action='store_true',
                        help='normalize the scene along direction of movement')
    parser.add_argument('--front', action='store_true',
                        help='Front pooling (only consider pedestrian in front along direction of movement)')
    parser.add_argument('-o', '--output', default=None,
                        help='output file')
    parser.add_argument('--disable-cuda', action='store_true',
                        help='disable CUDA')
    parser.add_argument('--augment', action='store_true',
                        help='augment scenes (rotation augmentation)')
    parser.add_argument('--normalize_scene', action='store_true',
                        help='rotate scene so primary pedestrian moves northwards at end of oservation')
    parser.add_argument('--path', default='trajdata',
                        help='glob expression for data files')
    parser.add_argument('--goal_path', default=None,
                        help='glob expression for goal files')
    parser.add_argument('--loss', default='L2', choices=('L2', 'pred'),
                        help='loss objective to train the model')
    parser.add_argument('--goals', action='store_true',
                        help='flag to use goals')
    parser.add_argument('--num_modes', default=1, type=int,
                        help='Number of modes for reconstruction loss') 
    parser.add_argument('--debug_mode', action='store_true',
                        help='Activate debug mode') 
    parser.add_argument('--goal_files', default='goal_files',
                        help='Path for goal files') 

    pretrain = parser.add_argument_group('pretraining')
    pretrain.add_argument('--load-state', default=None,
                          help='load a pickled model state dictionary before training')
    pretrain.add_argument('--load-full-state', default=None,
                          help='load a pickled full state dictionary before training')
    pretrain.add_argument('--nonstrict-load-state', default=None,
                          help='load a pickled state dictionary before training')

    ##Pretrain Pooling AE
    pretrain.add_argument('--load_pretrained_pool_path', default=None,
                          help='load a pickled model state dictionary of pool AE before training')
    pretrain.add_argument('--pretrained_pool_arch', default='onelayer',
                          help='architecture of pool representation')
    pretrain.add_argument('--downscale', type=int, default=4,
                          help='downscale factor of pooling grid')
    pretrain.add_argument('--finetune', type=int, default=0,
                          help='finetune factor of pretrained model')

    hyperparameters = parser.add_argument_group('hyperparameters')
    hyperparameters.add_argument('--hidden-dim', type=int, default=128,
                                 help='LSTM hidden dimension')
    hyperparameters.add_argument('--coordinate-embedding-dim', type=int, default=64,
                                 help='coordinate embedding dimension')
    hyperparameters.add_argument('--cell_side', type=float, default=0.6,
                                 help='cell size of real world')
    hyperparameters.add_argument('--n', type=int, default=16,
                                 help='number of cells per side')
    hyperparameters.add_argument('--layer_dims', type=int, nargs='*', default=[512],
                                 help='interaction module layer dims (for gridbased pooling)')
    hyperparameters.add_argument('--pool_dim', type=int, default=256,
                                 help='output dimension of pooling/interaction vector')
    hyperparameters.add_argument('--embedding_arch', default='two_layer',
                                 help='interaction encoding arch for gridbased pooling')
    hyperparameters.add_argument('--goal_dim', type=int, default=64,
                                 help='goal dimension')
    hyperparameters.add_argument('--spatial_dim', type=int, default=32,
                                 help='attentionmlp spatial dimension')
    hyperparameters.add_argument('--vel_dim', type=int, default=32,
                                 help='attentionmlp vel dimension')
    hyperparameters.add_argument('--pool_constant', default=0, type=int,
                                 help='background value of gridbased pooling')
    hyperparameters.add_argument('--sample', default=1.0, type=float,
                                 help='sample ratio of train/val scenes')
    hyperparameters.add_argument('--norm', default=0, type=int,
                                 help='normalization scheme for grid-based')
    hyperparameters.add_argument('--no_vel', action='store_true',
                                 help='flag to not consider velocity in nn')
    hyperparameters.add_argument('--neigh', default=4, type=int,
                                 help='number of neighbours to consider in DirectConcat')
    hyperparameters.add_argument('--mp_iters', default=5, type=int,
                                 help='message passing iters in NMMP')
    hyperparameters.add_argument('--obs_dropout', action='store_true',
                                 help='obs length dropout (regularization)')
    hyperparameters.add_argument('--start_length', default=0, type=int,
                                 help='start length during obs dropout')
    hyperparameters.add_argument('--alpha_kld', default=1, type=float,
                                 help='multiplier coefficient for kld loss')                      
    args = parser.parse_args()

    ## Fixed set of scenes if sampling
    if args.sample < 1.0:
        torch.manual_seed("080819")
        random.seed(1)

    ## Define location to save trained model
    if not os.path.exists('OUTPUT_BLOCK/{}'.format(args.path)):
        os.makedirs('OUTPUT_BLOCK/{}'.format(args.path))
    if args.goals:
        args.output = 'OUTPUT_BLOCK/{}/vae_goals_{}_{}_{}.pkl'.format(args.path, args.type, args.output, args.num_modes)
    else:
        args.output = 'OUTPUT_BLOCK/{}/vae_{}_{}_{}.pkl'.format(args.path, args.type, args.output, args.num_modes)

    # configure logging
    from pythonjsonlogger import jsonlogger
    if args.load_full_state:
        file_handler = logging.FileHandler(args.output + '.log', mode='a')
    else:
        file_handler = logging.FileHandler(args.output + '.log', mode='w')
    file_handler.setFormatter(jsonlogger.JsonFormatter('(message) (levelname) (name) (asctime)'))
    stdout_handler = logging.StreamHandler(sys.stdout)
    logging.basicConfig(level=logging.INFO, handlers=[stdout_handler, file_handler])
    logging.info({
        'type': 'process',
        'argv': sys.argv,
        'args': vars(args),
        'version': VERSION,
        'hostname': socket.gethostname(),
    })

    # refactor args for --load-state
    # loading a previously saved model
    args.load_state_strict = True
    if args.nonstrict_load_state:
        args.load_state = args.nonstrict_load_state
        args.load_state_strict = False
    if args.load_full_state:
        args.load_state = args.load_full_state

    # add args.device
    args.device = torch.device('cpu')
    # if not args.disable_cuda and torch.cuda.is_available():
    #     args.device = torch.device('cuda')

    args.path = 'DATA_BLOCK/' + args.path
    ## Prepare data
    train_scenes, train_goals = prepare_data(args.path, subset='/train/', sample=args.sample, goals=args.goals, goal_files=args.goal_files)
    val_scenes, val_goals = prepare_data(args.path, subset='/val/', sample=args.sample, goals=args.goals, goal_files=args.goal_files)

    ## pretrained pool model (if any)
    pretrained_pool = None

    # create interaction/pooling modules
    pool = None
    if args.type == 'hiddenstatemlp':
        pool = HiddenStateMLPPooling(hidden_dim=args.hidden_dim, out_dim=args.pool_dim,
                                     mlp_dim_vel=args.vel_dim)
    elif args.type == 'nmmp':
        pool = NMMP(hidden_dim=args.hidden_dim, out_dim=args.pool_dim, k=args.mp_iters)
    elif args.type == 'attentionmlp':
        pool = AttentionMLPPooling(hidden_dim=args.hidden_dim, out_dim=args.pool_dim,
                                   mlp_dim_spatial=args.spatial_dim, mlp_dim_vel=args.vel_dim)
    elif args.type == 'directionalmlp':
        pool = DirectionalMLPPooling(out_dim=args.pool_dim)
    elif args.type == 'nn':
        pool = NN_Pooling(n=args.neigh, out_dim=args.pool_dim, no_vel=args.no_vel)
    elif args.type == 'nn_lstm':
        pool = NN_LSTM(n=args.neigh, hidden_dim=args.hidden_dim, out_dim=args.pool_dim)
    elif args.type == 'traj_pool':
        pool = TrajectronPooling(hidden_dim=args.hidden_dim, out_dim=args.pool_dim)
    elif args.type == 's_att_fast':
        pool = SAttention_fast(hidden_dim=args.hidden_dim, out_dim=args.pool_dim)
    elif args.type != 'vanilla':
        pool = GridBasedPooling(type_=args.type, hidden_dim=args.hidden_dim,
                                cell_side=args.cell_side, n=args.n, front=args.front,
                                out_dim=args.pool_dim, embedding_arch=args.embedding_arch,
                                constant=args.pool_constant, pretrained_pool_encoder=pretrained_pool,
                                norm=args.norm, layer_dims=args.layer_dims)

    # create forecasting model
    model = VAE(pool=pool,
                 embedding_dim=args.coordinate_embedding_dim,
                 hidden_dim=args.hidden_dim,
                 goal_flag=args.goals,
                 goal_dim=args.goal_dim,
                 num_modes=args.num_modes,
                 debug_mode=args.debug_mode)

    # optimizer and schedular
    optimizer = torch.optim.Adam(model.parameters(), lr=args.lr, weight_decay=1e-4)
    lr_scheduler = None
    if args.step_size is not None:
        lr_scheduler = torch.optim.lr_scheduler.StepLR(optimizer, args.step_size)
    start_epoch = 0

    # train
    if args.load_state:
        # load pretrained model.
        # useful for tranfer learning
        print("Loading Model Dict")
        with open(args.load_state, 'rb') as f:
            checkpoint = torch.load(f)
        pretrained_state_dict = checkpoint['state_dict']
        model.load_state_dict(pretrained_state_dict, strict=args.load_state_strict)

        if args.load_full_state:
        # load optimizers from last training
        # useful to continue model training
            print("Loading Optimizer Dict")
            optimizer = torch.optim.Adam(model.parameters(), lr=args.lr) # , weight_decay=1e-4
            optimizer.load_state_dict(checkpoint['optimizer'])
            lr_scheduler = torch.optim.lr_scheduler.StepLR(optimizer, 15)
            lr_scheduler.load_state_dict(checkpoint['scheduler'])
            start_epoch = checkpoint['epoch']

    #trainer
    trainer = Trainer(model, optimizer=optimizer, lr_scheduler=lr_scheduler, device=args.device,
                      criterion=args.loss, batch_size=args.batch_size, obs_length=args.obs_length,
                      pred_length=args.pred_length, augment=args.augment, normalize_scene=args.normalize_scene,
                      save_every=args.save_every, start_length=args.start_length, obs_dropout=args.obs_dropout,
                      alpha_kld=args.alpha_kld, num_modes=args.num_modes)
    trainer.loop(train_scenes, val_scenes, train_goals, val_goals, args.output, epochs=args.epochs, start_epoch=start_epoch)


if __name__ == '__main__':
    main()<|MERGE_RESOLUTION|>--- conflicted
+++ resolved
@@ -273,11 +273,7 @@
         for rel_outputs_mode in rel_outputs:
             reconstr_loss += self.criterion(rel_outputs_mode[-self.pred_length:], targets, batch_split) * self.batch_size * self.loss_multiplier / self.num_modes
         # KLD loss
-<<<<<<< HEAD
-        kld_loss = self.kld_loss(inputs=z_distr_xy, targets=z_distr_x) * self.batch_size
-=======
         kld_loss = self.kld_loss(inputs=z_distribution) * self.batch_size
->>>>>>> 8e013121
         
         ## Total loss is the sum of the reconstruction loss and the kld loss
         loss = reconstr_loss + self.alpha_kld * kld_loss
